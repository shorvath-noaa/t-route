from .AbstractNetwork import AbstractNetwork
import pandas as pd
import numpy as np
import geopandas as gpd
import time
import json
from pathlib import Path
import pyarrow.parquet as pq

import troute.nhd_io as nhd_io #FIXME
from troute.nhd_network import reverse_dict, extract_connections

__verbose__ = False
__showtiming__ = False

def read_geopkg(file_path):
    flowpaths = gpd.read_file(file_path, layer="flowpaths")
    attributes = gpd.read_file(file_path, layer="flowpath_attributes").drop('geometry', axis=1)
    #merge all relevant data into a single dataframe
    flowpaths = pd.merge(flowpaths, attributes, on='id')

    return flowpaths

def read_json(file_path, edge_list):
    dfs = []
    with open(edge_list) as edge_file:
        edge_data = json.load(edge_file)
        edge_map = {}
        for id_dict in edge_data:
            edge_map[ id_dict['id'] ] = id_dict['toid']
        with open(file_path) as data_file:
            json_data = json.load(data_file)  
            for key_wb, value_params in json_data.items():
                df = pd.json_normalize(value_params)
                df['id'] = key_wb
                df['toid'] = edge_map[key_wb]
                dfs.append(df)
        df_main = pd.concat(dfs, ignore_index=True)

    return df_main

def numeric_id(flowpath):
    id = flowpath['id'].split('-')[-1]
    toid = flowpath['toid'].split('-')[-1]
    flowpath['id'] = int(id)
    flowpath['toid'] = int(toid)
    return flowpath

def read_ngen_waterbody_df(parm_file, lake_index_field="wb-id", lake_id_mask=None):
    """
    Reads .gpkg or lake.json file and prepares a dataframe, filtered
    to the relevant reservoirs, to provide the parameters
    for level-pool reservoir computation.
    """
    def node_key_func(x):
        return int( x.split('-')[-1] )
    if Path(parm_file).suffix=='.gpkg':
        df = gpd.read_file(parm_file, layer="lake_attributes").set_index('id')
    elif Path(parm_file).suffix=='.json':
        df = pd.read_json(parm_file, orient="index")

    df.index = df.index.map(node_key_func)
    df.index.name = lake_index_field

    if lake_id_mask:
        df = df.loc[lake_id_mask]
    return df

def read_ngen_waterbody_type_df(parm_file, lake_index_field="wb-id", lake_id_mask=None):
    """
    """
    #FIXME: this function is likely not correct. Unclear how we will get 
    # reservoir type from the gpkg files. Information should be in 'crosswalk'
    # layer, but as of now (Nov 22, 2022) there doesn't seem to be a differentiation
    # between USGS reservoirs, USACE reservoirs, or RFC reservoirs...
    def node_key_func(x):
        return int( x.split('-')[-1] )
    
    if Path(parm_file).suffix=='.gpkg':
        df = gpd.read_file(parm_file, layer="crosswalk").set_index('id')
    elif Path(parm_file).suffix=='.json':
        df = pd.read_json(parm_file, orient="index")

    df.index = df.index.map(node_key_func)
    df.index.name = lake_index_field
    if lake_id_mask:
        df = df.loc[lake_id_mask]
        
    return df


class HYFeaturesNetwork(AbstractNetwork):
    """
    
    """
    __slots__ = ["_upstream_terminal"]

    def __init__(self, 
                 supernetwork_parameters, 
                 waterbody_parameters,
                 data_assimilation_parameters,
                 restart_parameters, 
                 compute_parameters,
                 forcing_parameters,
                 hybrid_parameters, 
                 verbose=False, 
                 showtiming=False):
        """
        
        """
        self.supernetwork_parameters = supernetwork_parameters
        self.waterbody_parameters = waterbody_parameters
        self.data_assimilation_parameters = data_assimilation_parameters
        self.restart_parameters = restart_parameters
        self.compute_parameters = compute_parameters
        self.forcing_parameters = forcing_parameters
        self.hybrid_parameters = hybrid_parameters
        self.verbose = verbose
        self.showtiming = showtiming

        if self.verbose:
            print("creating supernetwork connections set")
        if self.showtiming:
            start_time = time.time()
        
        #------------------------------------------------
        # Load Geo File
        #------------------------------------------------
        self.read_geo_file()
        
        #TODO Update for waterbodies and DA specific to HYFeatures...
        self._waterbody_connections = {}
        self._waterbody_type_specified = None
        self._gages = None
        self._link_lake_crosswalk = None


        if self.verbose:
            print("supernetwork connections set complete")
        if self.showtiming:
            print("... in %s seconds." % (time.time() - start_time))
            

        super().__init__()   
            
        # Create empty dataframe for coastal_boundary_depth_df. This way we can check if
        # it exists, and only read in SCHISM data during 'assemble_forcings' if it doesn't
        self._coastal_boundary_depth_df = pd.DataFrame()
<<<<<<< HEAD
        
    
    def assemble_forcings(self, run, forcing_parameters, hybrid_parameters, cpu_pool):
        """
        Assembles model forcings for hydrological lateral inflows and coastal boundary 
        depths (hybrid simulations). Run this function after network initialization
        and after any iteration loop in main.
        """
        (self._qlateral, 
         self._coastal_boundary_depth_df
        ) = hyfeature_prep.hyfeature_forcing(
            run, 
            forcing_parameters, 
            hybrid_parameters,
            self._flowpath_dict,
            self.segment_index,
            cpu_pool,
            self._t0,             
            self._coastal_boundary_depth_df,
        )

        #Mask out all non-simulated waterbodies
        #self._dataframe['waterbody'] = self.waterbody_null
        
        #This also remaps the initial NHDComID identity to the HY_Features Waterbody ID for the reservoir...
        #self._dataframe.loc[self._waterbody_df.index, 'waterbody'] = self._waterbody_df.index.name
        
        #FIXME should waterbody_df and param_df overlap IDS?  Doesn't seem like it should...
        #self._dataframe.drop(self._waterbody_df.index, axis=0, inplace=True)
        #For now, doing it in property waterbody_connections...
        # Remove duplicate rows...but its not really duplicate...
        #self._dataframe = (
        #    self._dataframe.reset_index()
        #    .drop_duplicates(subset="key")
        #    .set_index("key")
        #)
        self._dataframe.sort_index(inplace=True)
        self._waterbody_df.sort_index(inplace=True)
=======
>>>>>>> f1be8cd1

    def extract_waterbody_connections(rows, target_col, waterbody_null=-9999):
        """Extract waterbody mapping from dataframe.
        TODO deprecate in favor of waterbody_connections property"""
        return (
            rows.loc[rows[target_col] != waterbody_null, target_col].astype("int").to_dict()
        )

    @property
    def downstream_flowpath_dict(self):
        return self._flowpath_dict

    @property
    def waterbody_connections(self):
        """
            A dictionary where the keys are the reach/segment id, and the
            value is the id to look up waterbody parameters
        """
        if( not self._waterbody_connections ):
            #Funny story, NaN != NaN is true!!!!
            #Drop the nan, then check for waterbody_null just in case
            #waterbody_null happens to be NaN
            #FIXME this drops ALL nan, not just `waterbody`
            #waterbody_segments = self._dataframe.dropna().loc[
            #    self._dataframe["waterbody"] != self.waterbody_null, "waterbody"
            #]
            #waterbody_segments = waterbody_segments.loc[self.waterbody_dataframe.index]
            #self._waterbody_connections = waterbody_segments.index\
            #    .to_series(name = waterbody_segments.name)\
            #    .astype("int")\
            #    .to_dict()
            #If we identify as a waterbody, drop from the main dataframe
            #Ugh, but this drops everything that that MIGHT be a "lake"
            #without knowing if it was defined as a lake in the lake params
            #so this should just drop the waterbody_df index, not these segments...
            #In fact, these waterbody connections should probably be entirely reworked
            #with that in mind...
            self._waterbody_connections = self._waterbody_df.index.to_series(name = self._waterbody_df.index.name).astype("int").to_dict()
            #FIXME seems way more appropriate to do this in the constructor so the property doesn't side effect
            #the param df..., but then it breaks down the connection property...so for now, leave it here and fix later
            self._dataframe.drop(self._waterbody_df.index, axis=0, inplace=True)
        return self._waterbody_connections

    @property
    def gages(self):
        """
        FIXME
        """
        if self._gages is None and "gages" in self._dataframe.columns:
            self._gages = nhd_io.build_filtered_gage_df(self._dataframe[["gages"]])
        else:
            self._gages = {}
        return self._gages
    
    @property
    def waterbody_null(self):
        return np.nan #pd.NA
    
    def read_geo_file(self,):
        
        geo_file_path = self.supernetwork_parameters["geo_file_path"]
        
        file_type = Path(geo_file_path).suffix
        if(  file_type == '.gpkg' ):        
            self._dataframe = read_geopkg(geo_file_path)
        elif( file_type == '.json') :
            edge_list = self.supernetwork_parameters['flowpath_edge_list']
            self._dataframe = read_json(geo_file_path, edge_list) 
        else:
            raise RuntimeError("Unsupported file type: {}".format(file_type))
        
        # Don't need the string prefix anymore, drop it
        mask = ~ self.dataframe['toid'].str.startswith("tnex") 
        self._dataframe = self.dataframe.apply(numeric_id, axis=1)
        
        # make the flowpath linkage, ignore the terminal nexus
        self._flowpath_dict = dict(zip(self.dataframe.loc[mask].toid, self.dataframe.loc[mask].id))
        
        # **********  need to be included in flowpath_attributes  *************
        self._dataframe['alt'] = 1.0 #FIXME get the right value for this... 

        cols = self.supernetwork_parameters.get('columns',None)
        
        if cols:
            self._dataframe = self.dataframe[list(cols.values())]
            # Rename parameter columns to standard names: from route-link names
            #        key: "link"
            #        downstream: "to"
            #        dx: "Length"
            #        n: "n"  # TODO: rename to `manningn`
            #        ncc: "nCC"  # TODO: rename to `mannningncc`
            #        s0: "So"  # TODO: rename to `bedslope`
            #        bw: "BtmWdth"  # TODO: rename to `bottomwidth`
            #        waterbody: "NHDWaterbodyComID"
            #        gages: "gages"
            #        tw: "TopWdth"  # TODO: rename to `topwidth`
            #        twcc: "TopWdthCC"  # TODO: rename to `topwidthcc`
            #        alt: "alt"
            #        musk: "MusK"
            #        musx: "MusX"
            #        cs: "ChSlp"  # TODO: rename to `sideslope`
            self._dataframe = self.dataframe.rename(columns=reverse_dict(cols))
            self._dataframe.set_index("key", inplace=True)
            self._dataframe = self.dataframe.sort_index()

        # numeric code used to indicate network terminal segments
        terminal_code = self.supernetwork_parameters.get("terminal_code", 0)

        # There can be an externally determined terminal code -- that's this first value
        self._terminal_codes = set()
        self._terminal_codes.add(terminal_code)
        # ... but there may also be off-domain nodes that are not explicitly identified
        # but which are terminal (i.e., off-domain) as a result of a mask or some other
        # an interior domain truncation that results in a
        # otherwise valid node value being pointed to, but which is masked out or
        # being intentionally separated into another domain.
        self._terminal_codes = self.terminal_codes | set(
            self.dataframe[~self.dataframe["downstream"].isin(self.dataframe.index)]["downstream"].values
        )

        #This is NEARLY redundant to the self.terminal_codes property, but in this case
        #we actually need the mapping of what is upstream of that terminal node as well.
        #we also only want terminals that actually exist based on definition, not user input
        terminal_mask = ~self._dataframe["downstream"].isin(self._dataframe.index)
        terminal = self._dataframe.loc[ terminal_mask ]["downstream"]
        self._upstream_terminal = dict()
        for key, value in terminal.items():
            self._upstream_terminal.setdefault(value, set()).add(key)

        # build connections dictionary
        self._connections = extract_connections(
            self.dataframe, "downstream", terminal_codes=self.terminal_codes
        )

        #Load waterbody/reservoir info
        if self.waterbody_parameters:
            levelpool_params = self.waterbody_parameters.get('level_pool', None)
            if not levelpool_params:
                # FIXME should not be a hard requirement
                raise(RuntimeError("No supplied levelpool parameters in routing config"))
                
            lake_id = levelpool_params.get("level_pool_waterbody_id", "wb-id")
            self._waterbody_df = read_ngen_waterbody_df(
                        levelpool_params["level_pool_waterbody_parameter_file_path"],
                        lake_id,
                        )
                
            # Remove duplicate lake_ids and rows
            self._waterbody_df = (
                            self.waterbody_dataframe.reset_index()
                            .drop_duplicates(subset=lake_id)
                            .set_index(lake_id)
                            .sort_index()
                            )

            try:
                self._waterbody_types_df = read_ngen_waterbody_type_df(
                                        levelpool_params["reservoir_parameter_file"],
                                        lake_id,
                                        #self.waterbody_connections.values(),
                                        )
                # Remove duplicate lake_ids and rows
                self._waterbody_types_df =(
                                    self.waterbody_types_dataframe.reset_index()
                                    .drop_duplicates(subset=lake_id)
                                    .set_index(lake_id)
                                    .sort_index()
                                    )

            except ValueError:
                #FIXME any reservoir operations requires some type
                #So make this default to 1 (levelpool)
                self._waterbody_types_df = pd.DataFrame(index=self.waterbody_dataframe.index)
                self._waterbody_types_df['reservoir_type'] = 1
    
    def build_qlateral_array(self, run,):
        
        # TODO: set default/optional arguments
        qts_subdivisions = run.get("qts_subdivisions", 1)
        nts = run.get("nts", 1)
        qlat_input_folder = run.get("qlat_input_folder", None)
        qlat_input_file = run.get("qlat_input_file", None)

        if qlat_input_folder:
            qlat_input_folder = Path(qlat_input_folder)
            if "qlat_files" in run:
                qlat_files = run.get("qlat_files")
                qlat_files = [qlat_input_folder.joinpath(f) for f in qlat_files]
            elif "qlat_file_pattern_filter" in run:
                qlat_file_pattern_filter = run.get(
                    "qlat_file_pattern_filter", "*CHRT_OUT*"
                )
                qlat_files = sorted(qlat_input_folder.glob(qlat_file_pattern_filter))

            dfs=[]
            for f in qlat_files:
                df = read_file(f).set_index(['feature_id']) 
                dfs.append(df)
            
            # lateral flows [m^3/s] are stored at NEXUS points with NEXUS ids
            nexuses_lateralflows_df = pd.concat(dfs, axis=1)  
            
            # Take flowpath ids entering NEXUS and replace NEXUS ids by the upstream flowpath ids
            qlats_df = pd.concat( (nexuses_lateralflows_df.loc[int(k)].rename(v)
                                for k,v in self.downstream_flowpath_dict.items() ), axis=1
                                ).T 
            qlats_df.columns=range(len(qlat_files))
            qlats_df = qlats_df[qlats_df.index.isin(self.segment_index)]

            '''
            #For a terminal nexus, we want to include the lateral flow from the catchment contributing to that nexus
            #one way to do that is to cheat and put that lateral flow at the upstream...this is probably the simplest way
            #right now.  The other is to create a virtual channel segment downstream to "route" i.e accumulate into
            #but it isn't clear right now how to do that with flow/velocity/depth requirements
            #find the terminal nodes
            for tnx, test_up in self._upstream_terminal.items():
                #first need to ensure there is an upstream location to dump to
                pdb.set_trace()
                for nex in test_up:
                    try:
                        #FIXME if multiple upstreams exist in this case then a choice is to be made as to which it goes into
                        #some cases the choice is easy cause the upstream doesn't exist, but in others, it may not be so simple
                        #in such cases where multiple valid upstream nexuses exist, perhaps the mainstem should be used?
                        pdb.set_trace()
                        qlats_df.loc[up] += nexuses_lateralflows_df.loc[tnx]
                        break #flow added, don't add it again!
                    except KeyError:
                        #this upstream doesn't actually exist on the network (maybe it is a headwater?)
                        #or perhaps the output file doesnt exist?  If this is the case, this isn't a good trap
                        #but for now, add the flow to a known good nexus upstream of the terminal
                        continue
                    #TODO what happens if can't put the qlat anywhere?  Right now this silently ignores the issue...
                qlats_df.drop(tnx, inplace=True)
            '''

            # The segment_index has the full network set of segments/flowpaths. 
            # Whereas the set of flowpaths that are downstream of nexuses is a 
            # subset of the segment_index. Therefore, all of the segments/flowpaths
            # that are not accounted for in the set of flowpaths downstream of
            # nexuses need to be added to the qlateral dataframe and padded with
            # zeros.
            all_df = pd.DataFrame( np.zeros( (len(self.segment_index), len(qlats_df.columns)) ), index=self.segment_index,
                columns=qlats_df.columns )
            all_df.loc[ qlats_df.index ] = qlats_df
            qlats_df = all_df.sort_index()

        elif qlat_input_file:
            qlats_df = nhd_io.get_ql_from_csv(qlat_input_file)
        else:
            qlat_const = run.get("qlat_const", 0)
            qlats_df = pd.DataFrame(
                qlat_const,
                index=self.segment_index,
                columns=range(nts // qts_subdivisions),
                dtype="float32",
            )

        # TODO: Make a more sophisticated date-based filter
        max_col = 1 + nts // qts_subdivisions
        if len(qlats_df.columns) > max_col:
            qlats_df.drop(qlats_df.columns[max_col:], axis=1, inplace=True)

        if not self.segment_index.empty:
            qlats_df = qlats_df[qlats_df.index.isin(self.segment_index)]

        self._qlateral = qlats_df

def read_file(file_name):
    extension = file_name.suffix
    if extension=='.csv':
        df = pd.read_csv(file_name)
    elif extension=='.parquet':
        df = pq.read_table(file_name).to_pandas().reset_index()
        df.index.name = None
    
    return df<|MERGE_RESOLUTION|>--- conflicted
+++ resolved
@@ -146,47 +146,6 @@
         # Create empty dataframe for coastal_boundary_depth_df. This way we can check if
         # it exists, and only read in SCHISM data during 'assemble_forcings' if it doesn't
         self._coastal_boundary_depth_df = pd.DataFrame()
-<<<<<<< HEAD
-        
-    
-    def assemble_forcings(self, run, forcing_parameters, hybrid_parameters, cpu_pool):
-        """
-        Assembles model forcings for hydrological lateral inflows and coastal boundary 
-        depths (hybrid simulations). Run this function after network initialization
-        and after any iteration loop in main.
-        """
-        (self._qlateral, 
-         self._coastal_boundary_depth_df
-        ) = hyfeature_prep.hyfeature_forcing(
-            run, 
-            forcing_parameters, 
-            hybrid_parameters,
-            self._flowpath_dict,
-            self.segment_index,
-            cpu_pool,
-            self._t0,             
-            self._coastal_boundary_depth_df,
-        )
-
-        #Mask out all non-simulated waterbodies
-        #self._dataframe['waterbody'] = self.waterbody_null
-        
-        #This also remaps the initial NHDComID identity to the HY_Features Waterbody ID for the reservoir...
-        #self._dataframe.loc[self._waterbody_df.index, 'waterbody'] = self._waterbody_df.index.name
-        
-        #FIXME should waterbody_df and param_df overlap IDS?  Doesn't seem like it should...
-        #self._dataframe.drop(self._waterbody_df.index, axis=0, inplace=True)
-        #For now, doing it in property waterbody_connections...
-        # Remove duplicate rows...but its not really duplicate...
-        #self._dataframe = (
-        #    self._dataframe.reset_index()
-        #    .drop_duplicates(subset="key")
-        #    .set_index("key")
-        #)
-        self._dataframe.sort_index(inplace=True)
-        self._waterbody_df.sort_index(inplace=True)
-=======
->>>>>>> f1be8cd1
 
     def extract_waterbody_connections(rows, target_col, waterbody_null=-9999):
         """Extract waterbody mapping from dataframe.
