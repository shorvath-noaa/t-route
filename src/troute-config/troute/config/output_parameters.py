from pathlib import Path
from pydantic import BaseModel, Field, validator

from typing import Optional, List
from typing_extensions import Annotated, Literal
from .types import FilePath, DirectoryPath

streamOutput_allowedTypes = Literal['.csv', '.nc', '.pkl']


class OutputParameters(BaseModel):
    """
    Parameters controlling model outputs. Output parameters can be left completely blank and no files will be written. 
    However, if 'output_parameters' exists, one of the following specific output file parameters should also be specified. 
    Many of these are meant to mimic WRF-Hydro's outputs.
    """
    chanobs_output: Optional["ChanobsOutput"] = None
    csv_output: Optional["CsvOutput"] = None
    parquet_output: Optional["ParquetOutput"] = None
    chrtout_output: Optional["ChrtoutOutput"] = None
    lite_restart: Optional["LiteRestart"] = None
    hydro_rst_output: Optional["HydroRstOutput"] = None
    wrf_hydro_parity_check: Optional["WrfHydroParityCheck"] = None
    lakeout_output: Optional[DirectoryPath] = None
    test_output: Optional[Path] = None
    stream_output: Optional["StreamOutput"] = None
    lastobs_output: Optional[DirectoryPath] = None


class ChanobsOutput(BaseModel):
    """
    CHANOBS files are outputs from WRF-Hydro containing station observations. This replicates that behavior.
    """
    chanobs_output_directory: Optional[DirectoryPath] = None
    """
    Directory to save CHANOBS output files. If this is None, no CHANOBS will be written.
    """
    chanobs_filepath: Optional[Path] = None
    """
    Filename of CHANOBS output file.
    """


class CsvOutput(BaseModel):
    """
    This is an older alternative to the CSV file writing capabilities of the more recently developed 'stream_output'. 
    This will simply write the full flowveldepth array to a .csv file.
    """
    csv_output_folder: Optional[DirectoryPath] = None
    """
    Directory to save csv output files. If this is None, no csv will be written.
    """
    csv_output_segments: Optional[List[str]] = None
    """
    Subset of segment IDs to include in the output file.
    """


class ParquetOutput(BaseModel):
    # NOTE: required if writing results to parquet
    parquet_output_folder: Optional[DirectoryPath] = None
    parquet_output_segments: Optional[List[str]] = None
    configuration: str = 'None'
    prefix_ids: str = 'wb'


class ChrtoutOutput(BaseModel):
    """
    CHRTOUT files are outputs from WRF-Hydro containing full channel network output. This replicates that behavior.
    """
    wrf_hydro_channel_output_source_folder: Optional[DirectoryPath] = None
    """
    Directory to save CHRTOUT files. No files will be written if this is None.
    """


class LiteRestart(BaseModel):
    """
    Saves final conditions of channel and reservoir dataframes as pickle files to be used in follow up simulation as initial conditions.
    """
    lite_restart_output_directory: Optional[DirectoryPath] = None
    """
    Directory to save lite_restart files. No files will be written if this is None.
    """


class HydroRstOutput(BaseModel):
    """
    Parameters controlling the writing of restart data to HYDRO_RST netcdf files. Mimics WRF-Hydro.
    """
    wrf_hydro_restart_dir: Optional[DirectoryPath] = None
    """
    Directory to save state files.
    """
    wrf_hydro_channel_restart_pattern_filter: str = "HYDRO_RST.*"
    """
    File pattern for state files.
    """
    wrf_hydro_channel_restart_source_directory: Optional[DirectoryPath] = None
    """
    DEPRECATED?
    """
    wrf_hydro_channel_output_source_folder: Optional[DirectoryPath] = None
    """
    DEPRECATED?
    """


class WrfHydroParityCheck(BaseModel):
    """
    Paramters controlling a single-segment parity assessment between t-route and WRF-hydro.
    """
    parity_check_input_folder: Optional[DirectoryPath] = None
    """
    """
    parity_check_file_index_col: str
    """
    """
    parity_check_file_value_col: str
    """
    """
    parity_check_compare_node: str
    """
    """
    parity_check_compare_file_sets: Optional[List["ParityCheckCompareFileSet"]] = None


class ParityCheckCompareFileSet(BaseModel):
    validation_files: List[FilePath]
    """
    """


class StreamOutput(BaseModel):
<<<<<<< HEAD
    """
    t-route's most recent output file type. This will output channel network values (flow, velocity, depth, and nudge values). 
    This has been designed for as much flexibility for user needs as possible, including file type (netcdf, csv, pickle) and how 
    frequently to create output files relative to simulation time and how many output timesteps to include. Only 'stream_output_directory' 
    is required, the other default values will create 1 file per hour of simulation time, containing values at every timestep of 
    simulation. If t-route is run with default dt (300 seconds/5 minutes) for 24 hours, the defaults here would produce 24 output files 
    (1 per hour of simulation), each containing 12 values for each variable (1 value every 5 minutes in the hour of simulation).
    """
    stream_output_directory: Optional[DirectoryPath] = None
    """
    Directory to save flowveldepth outputs. If this is not None, this form of output will be written.
    """
=======
    # NOTE: required if writing StreamOutput files
    stream_output_directory: Optional[Path] = None
>>>>>>> 470c7674
    mask_output: Optional[FilePath] = None
    """
    Yaml file specifying flowpath/nexus IDs to include in output files.
    """
    stream_output_time: int = 1
    """
    Value is in simulation time hours. This tells t-route how frequently to make output files. '1' would be 1 file per hour 
    of simulation time.
    """
    stream_output_type: streamOutput_allowedTypes = ".nc"
    """
    Output file type.
    """
    stream_output_internal_frequency: Annotated[int, Field(strict=True, ge=5)] = 5
<<<<<<< HEAD
    """
    Value is in minutes. This tells t-route the frequency of t-route's timesteps to include in the output file. For instance, 
    a value of '5' here would output flow, velocity, and depth values every 5 minutes of simulation time. A value of '30' would 
    output values every 30 mintues of simulation time.
    NOTE: This value should not be smaller than dt, and should be a multiple of dt (keep in mind dt is in seconds, while this value 
    is in minutes). So if dt=300(sec), this value cannot be smaller than 5(min) and should be a multiple of 5. 
    """
=======
    
    @validator('stream_output_directory')
    def validate_stream_output_directory(cls, value):
        if value is None:
            return None
            
        # expand ~/output/dir -> /home/user/output/dir
        value = value.expanduser()
        
        if value.exists() and not value.is_dir():
            raise ValueError(f"'stream_output_directory'={value!s} is a file, expected directory.")

        # make directory (and intermediates) if they don't exist
        value.mkdir(parents=True, exist_ok=True)
        return value
>>>>>>> 470c7674
    
    @validator('stream_output_internal_frequency')
    def validate_stream_output_internal_frequency(cls, value, values):
        if value is not None:
            if value % 5 != 0:
                raise ValueError("stream_output_internal_frequency must be a multiple of 5.")
            if values.get('stream_output_time') != -1 and value / 60 > values['stream_output_time']:
                raise ValueError("stream_output_internal_frequency should be less than or equal to stream_output_time in minutes.")
        return value
 

OutputParameters.update_forward_refs()
WrfHydroParityCheck.update_forward_refs()<|MERGE_RESOLUTION|>--- conflicted
+++ resolved
@@ -132,7 +132,6 @@
 
 
 class StreamOutput(BaseModel):
-<<<<<<< HEAD
     """
     t-route's most recent output file type. This will output channel network values (flow, velocity, depth, and nudge values). 
     This has been designed for as much flexibility for user needs as possible, including file type (netcdf, csv, pickle) and how 
@@ -141,14 +140,10 @@
     simulation. If t-route is run with default dt (300 seconds/5 minutes) for 24 hours, the defaults here would produce 24 output files 
     (1 per hour of simulation), each containing 12 values for each variable (1 value every 5 minutes in the hour of simulation).
     """
-    stream_output_directory: Optional[DirectoryPath] = None
+    stream_output_directory: Optional[Path] = None
     """
     Directory to save flowveldepth outputs. If this is not None, this form of output will be written.
     """
-=======
-    # NOTE: required if writing StreamOutput files
-    stream_output_directory: Optional[Path] = None
->>>>>>> 470c7674
     mask_output: Optional[FilePath] = None
     """
     Yaml file specifying flowpath/nexus IDs to include in output files.
@@ -163,7 +158,6 @@
     Output file type.
     """
     stream_output_internal_frequency: Annotated[int, Field(strict=True, ge=5)] = 5
-<<<<<<< HEAD
     """
     Value is in minutes. This tells t-route the frequency of t-route's timesteps to include in the output file. For instance, 
     a value of '5' here would output flow, velocity, and depth values every 5 minutes of simulation time. A value of '30' would 
@@ -171,7 +165,6 @@
     NOTE: This value should not be smaller than dt, and should be a multiple of dt (keep in mind dt is in seconds, while this value 
     is in minutes). So if dt=300(sec), this value cannot be smaller than 5(min) and should be a multiple of 5. 
     """
-=======
     
     @validator('stream_output_directory')
     def validate_stream_output_directory(cls, value):
@@ -187,7 +180,6 @@
         # make directory (and intermediates) if they don't exist
         value.mkdir(parents=True, exist_ok=True)
         return value
->>>>>>> 470c7674
     
     @validator('stream_output_internal_frequency')
     def validate_stream_output_internal_frequency(cls, value, values):
